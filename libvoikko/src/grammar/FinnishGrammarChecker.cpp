--- conflicted
+++ resolved
@@ -33,27 +33,9 @@
 
 namespace libvoikko { namespace grammar {
 
-<<<<<<< HEAD
-FinnishGrammarChecker::FinnishGrammarChecker() { 
-
-
-	
-}
-
-FinnishGrammarChecker::FinnishGrammarChecker(voikko_options_t * voikkoOptions, const string & dir)  {
-
-	cerr << "FinnishGrammarChecker::FinnishGrammarChecker()" << dir << endl;	
-	ruleEngine = new FinnishRuleEngine();
-
-	options = voikkoOptions ; 
-	analyser = new morphology::MalagaAnalyzer(dir);
-
-	//analysis = new FinnishAnalysis(analyser);
-=======
 FinnishGrammarChecker::FinnishGrammarChecker(voikko_options_t * voikkoOptions)  {
 	cerr << "FinnishGrammarChecker::FinnishGrammarChecker()" << endl;
 	ruleEngine = new FinnishRuleEngine(voikkoOptions);
->>>>>>> 3b40d2e5
 }
 
 
