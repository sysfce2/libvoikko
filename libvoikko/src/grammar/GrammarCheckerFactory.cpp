/* The contents of this file are subject to the Mozilla Public License Version 
 * 1.1 (the "License"); you may not use this file except in compliance with 
 * the License. You may obtain a copy of the License at 
 * http://www.mozilla.org/MPL/
 * 
 * Software distributed under the License is distributed on an "AS IS" basis,
 * WITHOUT WARRANTY OF ANY KIND, either express or implied. See the License
 * for the specific language governing rights and limitations under the
 * License.
 * 
 * The Original Code is Libvoikko: Library of natural language processing tools.
 * The Initial Developer of the Original Code is Harri Pitkänen <hatapitk@iki.fi>.
 * Portions created by the Initial Developer are Copyright (C) 2009 - 2012
 * the Initial Developer. All Rights Reserved.
 * 
 * Alternatively, the contents of this file may be used under the terms of
 * either the GNU General Public License Version 2 or later (the "GPL"), or
 * the GNU Lesser General Public License Version 2.1 or later (the "LGPL"),
 * in which case the provisions of the GPL or the LGPL are applicable instead
 * of those above. If you wish to allow use of your version of this file only
 * under the terms of either the GPL or the LGPL, and not to allow others to
 * use your version of this file under the terms of the MPL, indicate your
 * decision by deleting the provisions above and replace them with the notice
 * and other provisions required by the GPL or the LGPL. If you do not delete
 * the provisions above, a recipient may use your version of this file under
 * the terms of any one of the MPL, the GPL or the LGPL.
 *********************************************************************************/

#include "grammar/GrammarCheckerFactory.hpp"
#include "grammar/NullGrammarChecker.hpp"
#include "grammar/FinnishGrammarChecker.hpp"
#include "porting.h"

#include <iostream>


#ifdef HAVE_VISLCG3
#include "grammar/CgGrammarChecker.hpp"
#endif

using namespace std;

namespace libvoikko { namespace grammar {

<<<<<<< HEAD
GrammarChecker * GrammarCheckerFactory::getGrammarChecker(voikko_options_t * voikkoOptions, const setup::Dictionary & dictionary)
=======
GrammarChecker * GrammarCheckerFactory::getGrammarChecker(voikko_options_t * voikkoOptions,
	                              const setup::Dictionary & dictionary)
>>>>>>> 3b40d2e5
	                              throw(setup::DictionaryException) {

	cerr << "morPath: " << dictionary.getMorPath() << endl; 
	cerr << "gramMorPath: " << dictionary.getGramMorPath() << endl; 
	cerr << "grammarPath: " << dictionary.getGrammarPath() << endl; 
	cerr << "morBackend: " << dictionary.getMorBackend() << endl; 
	cerr << "gramMorBackend: " << dictionary.getGramMorBackend() << endl; 
	cerr << "grammarBackend: " << dictionary.getGrammarBackend() << endl; 

	if (dictionary.getGrammarBackend() == "null") {
		return new NullGrammarChecker();
	}
	if (dictionary.getGrammarBackend() == "finnish") {
		cerr << "GrammarCheckerFactory::getGrammarChecker: " <<endl; 
		cerr << "   " << dictionary.getMorPath() << endl;	
<<<<<<< HEAD
		return new FinnishGrammarChecker(voikkoOptions, dictionary.getMorPath());
=======
		return new FinnishGrammarChecker(voikkoOptions);
>>>>>>> 3b40d2e5
	}
	#ifdef HAVE_VISLCG3
	if (dictionary.getGrammarBackend() == "vislcg3") {
		cerr << "GrammarCheckerFactory::getGrammarChecker: " <<endl; 
		cerr << "   " << dictionary.getGramMorPath() << endl;	
		cerr << "   " << dictionary.getGrammarBackend() << endl;	
		return new CgGrammarChecker(dictionary.getGramMorPath(), dictionary.getGrammarPath());
	}
	#endif

	string err = "Failed to create checker because of unknown grammar backend: " + dictionary.getGrammarBackend();
	throw setup::DictionaryException(err.c_str());
}

} }<|MERGE_RESOLUTION|>--- conflicted
+++ resolved
@@ -42,12 +42,8 @@
 
 namespace libvoikko { namespace grammar {
 
-<<<<<<< HEAD
-GrammarChecker * GrammarCheckerFactory::getGrammarChecker(voikko_options_t * voikkoOptions, const setup::Dictionary & dictionary)
-=======
 GrammarChecker * GrammarCheckerFactory::getGrammarChecker(voikko_options_t * voikkoOptions,
 	                              const setup::Dictionary & dictionary)
->>>>>>> 3b40d2e5
 	                              throw(setup::DictionaryException) {
 
 	cerr << "morPath: " << dictionary.getMorPath() << endl; 
@@ -63,11 +59,7 @@
 	if (dictionary.getGrammarBackend() == "finnish") {
 		cerr << "GrammarCheckerFactory::getGrammarChecker: " <<endl; 
 		cerr << "   " << dictionary.getMorPath() << endl;	
-<<<<<<< HEAD
-		return new FinnishGrammarChecker(voikkoOptions, dictionary.getMorPath());
-=======
 		return new FinnishGrammarChecker(voikkoOptions);
->>>>>>> 3b40d2e5
 	}
 	#ifdef HAVE_VISLCG3
 	if (dictionary.getGrammarBackend() == "vislcg3") {
